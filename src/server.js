const EventEmitter = require('events')
const WebSocket = require('ws')
const fs = require('fs')
const { getIp, getHms, parsePairsFromWsRequest, groupTrades, formatAmount } = require('./helper')
const express = require('express')
const cors = require('cors')
const path = require('path')
const rateLimit = require('express-rate-limit')
const bodyParser = require('body-parser')
const config = require('./config')
const alertService = require('./services/alert')
const socketService = require('./services/socket')
const {
  connections,
  registerConnection,
  registerIndexes,
  restoreConnections,
  recovering,
  updateConnectionStats,
  dumpConnections,
  getActiveConnections,
} = require('./services/connections')

class Server extends EventEmitter {
  constructor(exchanges) {
    super()

    this.exchanges = exchanges || []
    this.storages = null
    this.globalUsage = {
      tick: 0,
      sum: 0,
      points: [],
    }

    /**
     * raw trades ready to be persisted into storage next save
     * @type Trade[]
     */
    this.chunk = []

    /**
     * delayedForBroadcast trades ready to be broadcasted next interval (see _broadcastDelayedTradesInterval)
     * @type Trade[]
     */
    this.delayedForBroadcast = []

    /**
     * active trades aggregations
     * @type {{[aggrIdentifier: string]: Trade}}
     */
    this.aggregating = {}

    /**
     * already aggregated trades ready to be broadcasted (see _broadcastAggregatedTradesInterval)
     * @type Trade[]
     */
    this.aggregated = []

    this.BANNED_IPS = []

    if (config.collect) {
      console.log(
        `\n[server] collect is enabled`,
        config.broadcast && config.broadcastAggr ? '\n\twill aggregate every trades that came on same ms (impact only broadcast)' : '',
        config.broadcast && config.broadcastDebounce && !config.broadcastAggr
          ? `\n\twill broadcast trades every ${config.broadcastDebounce}ms`
          : config.broadcast
          ? `\n\twill broadcast ${config.broadcastAggr ? 'aggregated ' : ''}trades instantly`
          : ''
      )
	  	 console.log(`\tconnect to -> ${this.exchanges.map((a) => a.id).join(', ')}`)

      this.handleExchangesEvents()

      restoreConnections().then(() => {
        this.connectExchanges()
      })

      // profile exchanges connections (keep alive)
      this._activityMonitoringInterval = setInterval(this.monitorExchangesActivity.bind(this, Date.now()), 1000 * 60)
    }

    this.initStorages().then(() => {
      if (config.collect) {
        if (this.storages) {
          const delay = this.scheduleNextBackup()

          console.log(
            `[server] scheduling first save to ${this.storages.map((storage) => storage.constructor.name)} in ${getHms(delay)}...`
          )
        }
      }

      if (config.api || config.broadcast) {
        if (!config.port) {
          console.error(
            `\n[server] critical error occured\n\t-> setting a network port is mandatory for API or broadcasting (value is ${config.port})\n\n`
          )
          process.exit()
        }

        this.createHTTPServer()

        // monitor data requests
        this._usageMonitorInterval = setInterval(
          this.monitorUsage.bind(this),
          10000
        )
      }

      if (config.broadcast) {
        this.createWSServer()

        if (config.broadcastAggr) {
          this._broadcastAggregatedTradesInterval = setInterval(this.broadcastAggregatedTrades.bind(this), 50)
        }
      }

      // update banned users
      this.listenBannedIps()
    })
  }

  initStorages() {
    if (!config.storage) {
      return Promise.resolve()
    }

    this.storages = []

    const promises = []

    for (let name of config.storage) {
      console.log(`[storage] Using "${name}" storage solution`)

      if (config.api && config.storage.length > 1 && !config.storage.indexOf(name)) {
        console.log(`[storage] Set "${name}" as primary storage for API`)
      }

      let storage = new (require(`./storage/${name}`))()

      if (typeof storage.connect === 'function') {
        promises.push(storage.connect())
      } else {
        promises.push(Promise.resolve())
      }

      this.storages.push(storage)
    }

    console.log(`[storage] all storage ready`)

    return Promise.all(promises)
  }

  backupTrades(exitBackup) {
    if (exitBackup) {
      clearTimeout(this.backupTimeout)
    } else if (!this.storages || !this.chunk.length) {
      this.scheduleNextBackup()
      return Promise.resolve()
    }


    const chunk = this.chunk.splice(0, this.chunk.length).sort((a, b) => a.timestamp - b.timestamp)
    // console.log(`[server] saving ${chunk.length} trades to storages`)

    return Promise.all(
      this.storages.map((storage) => {
        if (exitBackup) {
          console.debug(`[server/exit] saving ${chunk.length} trades into ${storage.constructor.name}`)
        }
        return storage
          .save(chunk, exitBackup)
          .then(() => {
            if (exitBackup) {
              console.debug(`[server/exit] performed backup of ${chunk.length} trades into ${storage.constructor.name}`)
            }
          })
          .catch((err) => {
            console.error(`[storage/${storage.name}] saving failure`, err)
          })
      })
    )
      .then(() => {
        if (!exitBackup) {
          this.scheduleNextBackup()
        }
      })
      .catch((err) => {
        console.error(`[server] something went wrong while backuping trades...`, err)
      })
  }

  scheduleNextBackup() {
    if (!this.storages) {
      return
    }

    const now = new Date()
    let delay = Math.ceil(now / config.backupInterval) * config.backupInterval - now - 20

    if (delay < 1000) {
      delay += config.backupInterval
    }

    this.backupTimeout = setTimeout(this.backupTrades.bind(this), delay)

    return delay
  }

  handleExchangesEvents() {
    this.exchanges.forEach((exchange) => {
      if (config.broadcast && config.broadcastAggr) {
        exchange.on('trades', this.dispatchAggregateTrade.bind(this, exchange.id))
      } else {
        exchange.on('trades', this.dispatchRawTrades.bind(this, exchange.id))
      }

      exchange.on('liquidations', this.dispatchRawTrades.bind(this, exchange.id))

      exchange.on('disconnected', (pair, apiId, apiLength) => {
        const id = exchange.id + ':' + pair

        let lastPing = ''

        if (connections[id].timestamp) {
          lastPing = ' (last ping ' + new Date(+connections[id].timestamp).toISOString() + ')'
        }

        console.log(`[connections] ${id}${lastPing} disconnected from ${apiId} (${apiLength} remaining)`)

        connections[id].apiId = null
      })

      exchange.on('connected', (pair, apiId, apiLength) => {
        const id = exchange.id + ':' + pair

        registerConnection(id, exchange.id, pair, apiLength)

        if (typeof exchange.getMissingTrades === 'function') {
          exchange.registerRangeForRecovery(connections[id])
        }

        let lastPing = ''

        if (connections[id].timestamp) {
          lastPing =
            ' (last ping ' +
            new Date(+connections[id].timestamp).toISOString() +
            ', ' +
            connections[id].lastConnectionMissEstimate +
            ' estimated miss)'
        }

        console.log(`[connections] ${id}${lastPing} connected to ${apiId} (${apiLength} total)`)

        connections[id].apiId = apiId
        
        socketService.syncMarkets()
      })

      exchange.on('open', (apiId, pairs) => {
        this.broadcastJson({
          type: 'exchange_connected',
          id: exchange.id,
        })
      })

      exchange.on('error', (apiId, message) => {
        this.broadcastJson({
          type: 'exchange_error',
          id: exchange.id,
          message: message,
        })
      })

      exchange.on('close', (apiId, pairs, event) => {
        if (pairs.length) {
          console.error(
            `[${exchange.id}] api closed unexpectedly (${apiId}, ${event.code}, ${event.reason || 'no reason'}) (was handling ${pairs.join(',')})`
          )

          setTimeout(() => {
            this.reconnectApis([apiId], 'unexpected close')
          }, 1000)
        }

        this.broadcastJson({
          type: 'exchange_disconnected',
          id: exchange.id,
        })
      })
    })
  }

  createWSServer() {
    if (!config.broadcast) {
      return
    }

    this.wss = new WebSocket.Server({
      server: this.server,
    })

    this.wss.on('listening', () => {
      console.log(`[server] websocket server listening at localhost:${config.port}`)
    })

    this.wss.on('connection', (ws, req) => {
      const user = getIp(req)
      const pairs = parsePairsFromWsRequest(req)

      if (pairs && pairs.length) {
        ws.pairs = pairs
      }

      ws.pairs = pairs

      const data = {
        type: 'welcome',
        supportedPairs: getActiveConnections(),
        timestamp: Date.now(),
        exchanges: this.exchanges.map((exchange) => {
          return {
            id: exchange.id,
            connected: exchange.apis.reduce((pairs, api) => {
              pairs.concat(api._connected)
              return pairs
            }, []),
          }
        }),
      }

      console.log(`[${user}/ws/${ws.pairs.join('+')}] joined ${req.url} from ${req.headers['origin']}`)

      this.emit('connections', this.wss.clients.size)

      ws.send(JSON.stringify(data))

      ws.on('message', (event) => {
        const message = event.trim()

        const pairs = message.length
          ? message
              .split('+')
              .map((a) => a.trim())
              .filter((a) => a.length)
          : []

        console.log(`[${user}/ws] subscribe to ${pairs.join(' + ')}`)

        ws.pairs = pairs
      })

      ws.on('close', (event) => {
        let error = null

        switch (event) {
          case 1002:
            error = 'Protocol Error'
            break
          case 1003:
            error = 'Unsupported Data'
            break
          case 1007:
            error = 'Invalid frame payload data'
            break
          case 1008:
            error = 'Policy Violation'
            break
          case 1009:
            error = 'Message too big'
            break
          case 1010:
            error = 'Missing Extension'
            break
          case 1011:
            error = 'Internal Error'
            break
          case 1012:
            error = 'Service Restart'
            break
          case 1013:
            error = 'Try Again Later'
            break
          case 1014:
            error = 'Bad Gateway'
            break
          case 1015:
            error = 'TLS Handshake'
            break
        }

        if (error) {
          console.log(`[${user}] unusual close "${error}"`)
        }

        setTimeout(() => this.emit('connections', this.wss.clients.size), 100)
      })
    })
  }

  createHTTPServer() {
    const app = express()

    app.use(cors())

    if (config.enableRateLimit) {
      const limiter = rateLimit({
        windowMs: config.rateLimitTimeWindow,
        max: config.rateLimitMax,
        handler: function (req, res) {
          res.header('Access-Control-Allow-Origin', '*')
          return res.status(429).send({
            error: 'too many requests :v',
          })
        },
      })

      // otherwise user are all the same
      app.set('trust proxy', 1)

      // apply to all requests
      app.use(limiter)
    }

    app.all('/*', (req, res, next) => {
      var user = req.headers['x-forwarded-for'] || req.connection.remoteAddress

      const origin = typeof req.headers['origin'] !== 'undefined' ? req.headers['origin'].toString() : 'undefined'

      if (typeof origin === 'undefined' || (!new RegExp(config.origin).test(origin) && config.whitelist.indexOf(user) === -1)) {
        console.log(`[${user}/BLOCKED] socket origin mismatch "${origin}"`)
        return res.status(500).send('💀')
      } else if (this.BANNED_IPS.indexOf(user) !== -1) {
        console.debug(`[${user}/BANNED] at "${req.url}" (origin was ${origin})`)

        return res.status(500).send('💀')
      } else {
        next()
      }
    })

    app.get('/', function (req, res) {
      res.json({
        message: 'hi',
      })
    })

    if (alertService.enabled) {
      app.use(bodyParser.json())

      app.post('/alert', async (req, res) => {
<<<<<<< HEAD
          const user = getIp()
          const alert = req.body

          if (
            !alert ||
            !alert.endpoint ||
            !alert.keys ||
            typeof alert.market !== 'string' ||
            typeof alert.price !== 'number'
          ) {
            return res.status(400).json({
              error: 'invalid alert payload'
            })
          }
=======
        const user = getIp(req)
        const alert = req.body

        if (!alert || !alert.endpoint || !alert.keys || typeof alert.market !== 'string' || typeof alert.price !== 'number') {
          return res.status(400).json({ error: 'invalid alert payload' })
        }

        alert.user = user
>>>>>>> 67b6d62f

          alert.user = user
		  try {
          const data = await alertService.toggleAlert(alert)
          res.status(201).json(data || {})
        } catch (error) {
          console.error(
            `[alert] couldn't toggle user alert because ${error.message}`
          )
          res.status(400).json({
            error: error.message
          })
        }
      })
    }

    app.get('/products', (req, res) => {
      let products = config.extraProducts

      if (socketService.clusteredCollectors.length) {
        // node is a cluster

        products = products.concat(socketService.clusteredCollectors
          .reduce((acc, collectorSocket) => acc.concat(collectorSocket.markets), [])
          .filter((x, i, a) => a.indexOf(x) == i))
      } else {
        products = products.concat(config.pairs)
      }

      res.json(products)
    })

    app.get('/historical/:from/:to/:timeframe?/:markets([^/]*)?', (req, res) => {
      const user = req.headers['x-forwarded-for'] || req.connection.remoteAddress
      let from = parseInt(req.params.from)
      let to = parseInt(req.params.to)
      let length
      let timeframe = req.params.timeframe

      let markets = req.params.markets || []

      if (typeof markets === 'string') {
        markets = markets
          .split('+')
          .map((a) => a.trim())
          .filter((a) => a.length)
      }

      if (!config.api || !this.storages) {
        return res.status(501).json({
          error: 'no storage',
        })
      }

      const storage = this.storages[config.storage.indexOf('influx')]

      if (isNaN(from) || isNaN(to)) {
        return res.status(400).json({
          error: 'missing interval',
        })
      }

      if (storage.format === 'point') {
        timeframe = parseInt(timeframe) || 1000 * 60 // default to 1m

        length = (to - from) / timeframe

        if (length > config.maxFetchLength) {
          return res.status(400).json({
            error: 'too many bars',
          })
        }
      }

      if (from > to) {
        return res.status(400).json({
          error: 'from > to',
        })
      }

      this.globalUsage.tick += length * markets.length
      const fetchStartAt = Date.now()

      ;(storage
        ? storage.fetch({
            from,
            to,
            timeframe,
            markets,
          })
        : Promise.resolve([])
      )
        .then((output) => {
          if (!output) {
            return res.status(404).json({
              error: 'no results',
            })
          }

          if (output.results.length > 10000) {
            console.log(
              `[${user}/${req.get('origin')}] ${getHms(to - from)} (${markets.length} markets, ${getHms(timeframe, true)} tf) -> ${
                +length ? parseInt(length) + ' bars into ' : ''
              }${output.results.length} ${storage.format}s, took ${getHms(Date.now() - fetchStartAt)}`
            )
          }

          return res.status(200).json(output)
        })
        .catch((err) => {
          return res.status(500).json({
            error: err.message,
          })
        })
    })

    app.use(function (err, req, res, next) {
      if (err) {
        console.error(err)

        return res.status(500).json({
          error: 'internal server error 💀',
        })
      }
    })

    this.server = app.listen(config.port, () => {
      console.log(`[server] http server listening at localhost:${config.port}`, !config.api ? '(historical api is disabled)' : '')
    })

    this.app = app
  }

  monitorUsage() {
    const tick = this.globalUsage.tick
    this.globalUsage.points.push(tick)
    this.globalUsage.sum += tick
    this.globalUsage.tick = 0
    
    if (this.globalUsage.length > 90) {
      this.globalUsage.sum -= this.globalUsage.shift()
    }

    const avg = this.globalUsage.sum / this.globalUsage.points.length

    if (tick) {
      console.log(`[usage] ${formatAmount(tick)} points requested (${formatAmount(avg)} avg)`)
    }
  }

  connectExchanges() {
    if (!this.exchanges.length || !config.pairs.length) {
      return
    }

    this.chunk = []

    for (const exchange of this.exchanges) {
      const exchangePairs = config.pairs.filter((pair) => pair.indexOf(':') === -1 || new RegExp('^' + exchange.id + ':').test(pair))

      if (!exchangePairs.length) {
        continue
      }

      exchange.getProductsAndConnect(exchangePairs)
    }

    if (config.broadcast && config.broadcastDebounce && !config.broadcastAggr) {
      this._broadcastDelayedTradesInterval = setInterval(() => {
        if (!this.delayedForBroadcast.length) {
          return
        }

        this.broadcastTrades(this.delayedForBroadcast)

        this.delayedForBroadcast = []
      }, config.broadcastDebounce || 1000)
    }
  }

  async connect(markets) {
    markets = markets.filter((market) => {
      if (config.pairs.indexOf(market) !== -1) {
        return false
      }

      return true
    })

    if (!markets.length) {
      throw new Error('nothing to connect')
    }

    const results = []

    for (const exchange of this.exchanges) {
      const exchangeMarkets = markets.filter((market) => {
        const [exchangeId] = (market.match(/([^:]*):(.*)/) || []).slice(1, 3)

        return exchange.id === exchangeId
      })

      if (exchangeMarkets.length) {
        try {
          await exchange.getProducts(true)
        } catch (error) {
          console.error(`[server.connect] failed to retrieve ${exchange.id}'s products: ${error.message}`)
        }

        for (let market of exchangeMarkets) {
          try {
            await exchange.link(market, true)
            config.pairs.push(market)
            results.push(`${market} ✅`)
          } catch (error) {
            console.error(error.message)
            results.push(`${market} ❌ (${error.message})`)
          }
        }
      }
    }

    if (!results.length) {
      throw new Error('nothing was done')
    } else {
      registerIndexes()
      socketService.syncMarkets()

      this.savePairs()
    }

    return results
  }

  async disconnect(markets) {
    markets = markets.filter((market) => {
      if (config.pairs.indexOf(market) === -1) {
        return false
      }

      return true
    })

    if (!markets.length) {
      throw new Error('nothing to disconnect')
    }

    const results = []

    for (let i = 0; i < markets.length; i++) {
      const market = markets[i]
      const marketIndex = config.pairs.indexOf(market)

      const [exchangeId] = market.match(/([^:]*):(.*)/).slice(1, 3)

      for (const exchange of this.exchanges) {
        if (exchange.id === exchangeId) {
          try {
            await exchange.unlink(market)
            config.pairs.splice(marketIndex, 1)
            results.push(`${market} ✅`)
          } catch (error) {
            console.error(error.message)
            results.push(`${market} ❌ (${error.message})`)
          }
          break
        }
      }
    }

    if (!results.length) {
      throw new Error('nothing was done')
    } else {
      registerIndexes()
      socketService.syncMarkets()

      this.savePairs()
    }

    return results
  }

  savePairs(isScheduled = false) {
    if (!isScheduled) {
      if (this._savePairsTimeout) {
        clearTimeout(this._savePairsTimeout)
      }

      this._savePairsTimeout = setTimeout(this.savePairs.bind(this, true), 1000 * 60)

      return
    }

    if (!config.configPath) {
      console.warn(`[server] couldn't save config because configPath isn't known`)
      return Promise.resolve()
    }

    return new Promise((resolve, reject) => {
      fs.readFile(config.configPath, 'utf8', (err, rawConfig) => {
        if (err) {
          return reject(new Error(`failed to read config file (${err.message})`))
        }

        const jsonConfig = JSON.parse(rawConfig)

        jsonConfig.pairs = config.pairs

        fs.writeFile(config.configPath, JSON.stringify(jsonConfig, null, '\t'), (err) => {
          if (err) {
            return reject(new Error(`failed to write config file (${err.message})`))
          }

          console.log(`[server] saved active pairs in ${config.configPath}`)

          resolve()
        })
      })
    })
  }

  broadcastJson(data) {
    if (!this.wss) {
      return
    }

    this.wss.clients.forEach((client) => {
      if (client.readyState === WebSocket.OPEN) {
        client.send(JSON.stringify(data))
      }
    })
  }

  broadcastTrades(trades) {
    if (!this.wss) {
      return
    }

    const groups = groupTrades(trades, true, config.broadcastThreshold)

    this.wss.clients.forEach((client) => {
      if (client.readyState === WebSocket.OPEN) {
        for (let i = 0; i < client.pairs.length; i++) {
          if (groups[client.pairs[i]]) {
            client.send(JSON.stringify([client.pairs[i], groups[client.pairs[i]]]))
          }
        }
      }
    })
  }

  reconnectApis(apiIds, reason) {
    for (let exchange of this.exchanges) {
      for (let api of exchange.apis) {
        const index = apiIds.indexOf(api.id)

        if (index !== -1) {
          exchange.reconnectApi(api, reason)

          apiIds.splice(index, 1)

          if (!apiIds.length) {
            break
          }
        }
      }
    }
  }

  listenBannedIps() {
    const file = path.resolve(__dirname, '../banned.txt')

    const watch = () => {
      fs.watchFile(file, () => {
        this.updateBannedIps()
      })
    }

    try {
      fs.accessSync(file, fs.constants.F_OK)

      this.updateBannedIps().then((success) => {
        if (success) {
          watch()
        }
      })
    } catch (error) {
      const _checkForWatchInterval = setInterval(() => {
        fs.access(file, fs.constants.F_OK, (err) => {
          if (err) {
            return
          }

          this.updateBannedIps().then((success) => {
            if (success) {
              clearInterval(_checkForWatchInterval)

              watch()
            }
          })
        })
      }, 1000 * 10)
    }
  }

  updateBannedIps() {
    const file = path.resolve(__dirname, '../banned.txt')

    return new Promise((resolve) => {
      fs.readFile(file, 'utf8', (err, data) => {
        if (err) {
          return
        }

        this.BANNED_IPS = data
          .split('\n')
          .map((a) => a.trim())
          .filter((a) => a.length)

        resolve(true)
      })
    })
  }

  dispatchRawTrades(exchange, data) {
    for (let i = 0; i < data.length; i++) {
      const trade = data[i]

      if (!trade.liquidation) {
        const identifier = exchange + ':' + trade.pair

        // ping connection
        connections[identifier].hit++
        connections[identifier].timestamp = trade.timestamp
      }

      // save trade
      if (this.storages) {
        this.chunk.push(trade)
      }
    }

    if (config.broadcast) {
      if (!config.broadcastAggr && !config.broadcastDebounce) {
        this.broadcastTrades(data)
      } else {
        Array.prototype.push.apply(this.delayedForBroadcast, data)
      }
    }
  }

  dispatchAggregateTrade(exchange, data, apiId) {
    const now = Date.now()
    const length = data.length

    for (let i = 0; i < length; i++) {
      const trade = data[i]
      const identifier = exchange + ':' + trade.pair

      if (!trade.liquidation) {
        // ping connection
        connections[identifier].hit++
        connections[identifier].timestamp = trade.timestamp
      }

      // save trade
      if (this.storages) {
        this.chunk.push(trade)
      }

      if (this.aggregating[identifier]) {
        const queuedTrade = this.aggregating[identifier]

        if (queuedTrade.timestamp === trade.timestamp && queuedTrade.side === trade.side) {
          queuedTrade.size += trade.size
          queuedTrade.price += trade.price * trade.size
          continue
        } else {
          queuedTrade.price /= queuedTrade.size
          this.aggregated.push(queuedTrade)
        }
      }

      this.aggregating[identifier] = Object.assign({}, trade)
      this.aggregating[identifier].timeout = now + 50
      this.aggregating[identifier].price *= this.aggregating[identifier].size
    }
  }

  broadcastAggregatedTrades() {
    const now = Date.now()

    const onGoingAggregation = Object.keys(this.aggregating)

    for (let i = 0; i < onGoingAggregation.length; i++) {
      const trade = this.aggregating[onGoingAggregation[i]]
      if (now > trade.timeout) {
        trade.price /= trade.size
        this.aggregated.push(trade)

        delete this.aggregating[onGoingAggregation[i]]
      }
    }

    if (this.aggregated.length) {
      this.broadcastTrades(this.aggregated)

      this.aggregated.splice(0, this.aggregated.length)
    }
  }

  monitorExchangesActivity() {
    const now = Date.now()

    const staleConnections = []
    const apisToReconnect = []

    for (const id in connections) {
      if (!connections[id].apiId) {
        continue
      }

      updateConnectionStats(connections[id])

      if (now - connections[id].ping > connections[id].thrs && apisToReconnect.indexOf(connections[id].apiId) === -1) {
        // connection ping threshold reached
        staleConnections.push(connections[id])
        apisToReconnect.push(connections[id].apiId)
        continue
      }
    }

    if (apisToReconnect.length) {
      dumpConnections(staleConnections)
      this.reconnectApis(apisToReconnect, `reconnection threshold reached`)
    }
  }

  canExit() {
    let output = true

    for (const exchange of this.exchanges) {
      if (recovering[exchange.id]) {
        console.error(`Exchange is recovering trades, don't quit while it's doing its thing because all will be lost`)
        output = false
        break
      }
    }

    if (!output) {
      if (!this.exitAttempts) {
        this.exitAttempts = 0
      }
      this.exitAttempts++
      if (this.exitAttempts === 3) {
        console.error(`[server] last warning.`)
      } else if (this.exitAttempts === 4) {
        output = true
      }
    }

    return output
  }
}

module.exports = Server<|MERGE_RESOLUTION|>--- conflicted
+++ resolved
@@ -453,8 +453,7 @@
       app.use(bodyParser.json())
 
       app.post('/alert', async (req, res) => {
-<<<<<<< HEAD
-          const user = getIp()
+          const user = getIp(req)
           const alert = req.body
 
           if (
@@ -468,16 +467,7 @@
               error: 'invalid alert payload'
             })
           }
-=======
-        const user = getIp(req)
-        const alert = req.body
-
-        if (!alert || !alert.endpoint || !alert.keys || typeof alert.market !== 'string' || typeof alert.price !== 'number') {
-          return res.status(400).json({ error: 'invalid alert payload' })
-        }
-
-        alert.user = user
->>>>>>> 67b6d62f
+
 
           alert.user = user
 		  try {
